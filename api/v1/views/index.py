--- conflicted
+++ resolved
@@ -5,17 +5,14 @@
 response.
 """
 
+
 from api.v1.views import app_views
 from flask import jsonify
 from models import storage
 from api.v1.views import app_views
 
 
-<<<<<<< HEAD
 @app_views.route('/status', methods=['GET'], strict_slashes=False)
-=======
-@app_views.route("/status", methods=['GET'], strict_slashes=False)
->>>>>>> a7ea3fcc
 def get_status():
     """Return a JSON response indicating the application status."""
     return jsonify({"status": "OK"})
