--- conflicted
+++ resolved
@@ -13,12 +13,7 @@
 
 
 from api.v1.views import app_views
-<<<<<<< HEAD
-from flask import Flask
-=======
 from flask import Flask, make_response, jsonify
-from models import storage
->>>>>>> a7ea3fcc
 from os import getenv
 
 
